--- conflicted
+++ resolved
@@ -6,10 +6,9 @@
 from collections.abc import Sequence
 from dataclasses import dataclass
 from pathlib import Path
-from typing import Any, List
+from typing import Any
 
 import ignite.distributed as idist
-import nibabel as nib
 import numpy as np
 import torch
 from loguru import logger
@@ -85,15 +84,6 @@
         return rs
 
 
-<<<<<<< HEAD
-def _load_zxy(path: Path | str) -> tuple[np.ndarray, Any]:
-    obj = nib.load(str(path))
-    xyz = np.asanyarray(obj.dataobj)
-    return xyz.transpose(2, 0, 1), obj.affine
-
-
-=======
->>>>>>> d2dcff31
 def _load_voi(path: Path, hu_range: tuple[int, int],
               shape: Sequence[int]) -> tuple[np.ndarray, Any]:
     arr, mat = load_zyx(path)
@@ -217,8 +207,10 @@
         ) for is_train, dset in [(True, tset), (False, tvset), (False, vset)]
     ]
 
+
 class EvalDataset(Dataset):
-    def __init__(self, data: Sequence[str], shape:List[int], hu_range: List[int]) -> None:
+    def __init__(self, data: Sequence[str], shape: tuple[int, ...],
+                 hu_range: tuple[int, int]) -> None:
         self.shape = shape
         self.hu_range = hu_range
         self.data = data
@@ -226,19 +218,23 @@
     def __len__(self) -> int:
         return len(self.data)
 
-    def __getitem__(self, idx: int) -> tuple[str, torch.Tensor, torch.Tensor]:
-        folder =  self.data[idx]
-        voi_path = f'{folder}/{Path(folder).name}.nii.gz'
-        mask_path = f'{folder}/GT.nii.gz'
-        voi, _ = _load_zxy(voi_path)
-        mask, _ = _load_zxy(mask_path)
-
-        voi = norm_zero_to_one(voi, self.hu_range[0], self.hu_range[1])
-
+    def __getitem__(self, idx: int) -> tuple[Path, torch.Tensor, torch.Tensor]:
+        folder = Path(self.data[idx])
+        voi_path = folder / f'{folder.name}.nii.gz'
+        mask_path = folder / 'GT.nii.gz'
+        voi, _ = load_zyx(voi_path)
+        mask, _ = load_zyx(mask_path)
+
+        voi = clip_and_norm(voi, *self.hu_range)
         voi = resize(voi, 3, self.shape)
 
         voi = voi[None, ...]  # c z x y
         return folder, torch.from_numpy(voi), torch.from_numpy(mask).long()
 
-def val_loaders(shape:List[int], hu_range: List[int], data: Sequence[str],):
+
+def val_loaders(
+    shape: tuple[int, ...],
+    hu_range: tuple[int, int],
+    data: Sequence[str],
+):
     return DataLoader(EvalDataset(data, shape, hu_range), batch_size=1)